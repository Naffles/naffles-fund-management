--- conflicted
+++ resolved
@@ -32,11 +32,7 @@
     } else if (from === monitoredAddressStr) {
       to = isSol ? to : await getOwnerOfTokenAccount(connection, to);
       console.log("Withdraw data: ", symbol, to, amount, txHash, network, block, targetAddressForUntilSignature);
-<<<<<<< HEAD
-      await withdrawTokens(symbol, to, amount, txHash, network);
-=======
-      // await withdrawTokens(symbol, to, amount, txHash, network);
->>>>>>> a2434881
+      await withdrawTokens(symbol, to, amount, txHash, network, block, targetAddressForUntilSignature)
     }
   } catch (error) {
     console.error(`Error handling parsed transaction: ${error.message}`, error);
